const fs = require('fs');
const path = require('path');
const AsyncDisptacher = require("../utils/AsyncDispatcher");

function PathAsyncIterator(inputPath) {
    let removablePathLen;
    const fileList = [];
    const folderList = [];
    let isFirstCall = true;
    let pathIsFolder;

    this.next = function (callback) {
        if (isFirstCall === true) {
            isDir(inputPath, (err, status) => {
                if (err) {
                    return callback(err);
                }

                isFirstCall = false;
                pathIsFolder = status;
                if (status === true) {
                    const splitInputPath = inputPath.split(path.sep);
                    splitInputPath.pop();
                    removablePathLen = splitInputPath.join(path.sep).length;
                    folderList.push(inputPath);
                    getNextFileFromFolder(callback);
                } else {
                    removablePathLen = path.dirname(inputPath).length;
                    const fileName = inputPath.substring(removablePathLen);

                    callback(undefined, fileName);
                }
            });
        }else if(pathIsFolder){
            getNextFileFromFolder(callback);
        }else {
            callback();
        }
    };

    function walkFolder(folderPath, callback) {
        const asyncDispatcher = new AsyncDisptacher((errors, results) => {
            if (fileList.length > 0) {
                const fileName = fileList.shift();
                return callback(undefined, fileName);
            }

            if (folderList.length > 0) {
                const folderName = folderList.shift();
                return walkFolder(folderName, callback);
            }

            return callback();
        });

        fs.readdir(folderPath, (err, files) => {
            if (err) {
                return callback(err);
            }

            if (files.length === 0 && folderList.length === 0) {
                return callback();
            }

            if (files.length === 0) {
                walkFolder(folderList.shift(), callback);
            }
            asyncDispatcher.dispatchEmpty(files.length);

            files.forEach(file => {
                let filePath = path.join(folderPath, file);
                isDir(filePath, (err, status) => {
                    if (err) {
                        return callback(err);
                    }

                    if (status) {
                        folderList.push(filePath);
                    } else {
                        fileList.push(filePath.substring(removablePathLen));
                    }

                    asyncDispatcher.markOneAsFinished();
                });
            });
        });
    }

    function isDir(filePath, callback) {
        fs.stat(filePath, (err, stats) => {
            if (err) {
                return callback(err);
            }

            return callback(undefined, stats.isDirectory());
        });
    }

    function getNextFileFromFolder(callback) {
        if (fileList.length === 0 && folderList.length === 0) {
            return callback();
        }

        if (fileList.length > 0) {
            const fileName = fileList.shift();
            return callback(undefined, fileName);
        }


        walkFolder(folderList.shift(), (err, file) => {
            if (err) {
                return callback(err);
            }

            callback(undefined, file);
        });
    }
}

function FsBarWorker() {

    let pathAsyncIterator;

    this.getFileSize = function (filePath, callback) {
        fs.stat(filePath, (err, stats) => {
            if (err) {
                return callback(err);
            }

            callback(undefined, stats.size);
        });
    };

    this.readBlockFromFile = function (filePath, blockIndex, bufferSize, callback) {
        fs.open(filePath, 'r+', function (err, fd) {
            if (err) {
                return callback(err);
            }

            let buffer = Buffer.alloc(bufferSize);
            fs.read(fd, buffer, 0, bufferSize, bufferSize * blockIndex, (err, bytesRead, buffer) => {
                if (err) {
                    return callback(err);
                }

                fs.close(fd, (err) => {
                    callback(err, buffer.slice(0, bytesRead));
                });
            });
        });
    };

    this.getNextFile = function (inputPath, callback) {
        pathAsyncIterator = pathAsyncIterator || new PathAsyncIterator(inputPath);
        pathAsyncIterator.next(callback);
    };

    this.appendBlockToFile = function (filePath, data, callback) {
        const pth = constructPath(filePath);

        fs.mkdir(pth, {recursive: true}, (err) => {
            if (err && err.code !== "EEXIST") {
                return callback(err);
            }

            fs.appendFile(filePath, data, callback);
        });
    };

<<<<<<< HEAD
=======
    this.ensureFileDoesNotExists = function (filePath, callback) {
        console.log("Deleting ...", filePath);
        fs.access(filePath, (err) => {
            console.log("Err",err);
            if (!err) {
                fs.unlink(filePath, (err)=>{
                    console.log(err);
                    callback(err);
                });
            };
            callback();
        })
    };

    // this.getReadStream = function(filePath,bufferSize){
    //     return fs.createReadStream(filePath,{highWaterMark:bufferSize});
    // }

    // this.getWriteStream = function(filePath){
    //     return fs.createWriteStream(filePath);
    // }
    //-------------------------------------------- Internal methods ----------------------------------------------------

>>>>>>> 2b08a17c
    function constructPath(filePath) {
        let slices = filePath.split(path.sep);
        slices.pop();
        return slices.join(path.sep);
    }

}

module.exports = {
    createFsBarWorker: function () {
        return new FsBarWorker();
    }
};<|MERGE_RESOLUTION|>--- conflicted
+++ resolved
@@ -167,8 +167,6 @@
         });
     };
 
-<<<<<<< HEAD
-=======
     this.ensureFileDoesNotExists = function (filePath, callback) {
         console.log("Deleting ...", filePath);
         fs.access(filePath, (err) => {
@@ -192,7 +190,6 @@
     // }
     //-------------------------------------------- Internal methods ----------------------------------------------------
 
->>>>>>> 2b08a17c
     function constructPath(filePath) {
         let slices = filePath.split(path.sep);
         slices.pop();
