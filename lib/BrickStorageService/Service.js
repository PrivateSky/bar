--- conflicted
+++ resolved
@@ -676,7 +676,6 @@
         this.storageProvider.getBrick(...args);
     }
 
-<<<<<<< HEAD
     this.getMultipleBricks = (hashes, callback) => {
         let args = [hashes, callback];
         if (this.dlDomain) {
@@ -684,12 +683,6 @@
         }
         this.storageProvider.getMultipleBricks(...args);
     }
-=======
-            this.storageProvider.setBarMap(map);
-            callback(undefined, map);
-        })
-    };
->>>>>>> 6a285195
 
     /**
      * @param {string} brickId
