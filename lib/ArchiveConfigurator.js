const storageProviders = {};
const diskAdapters = {};

function ArchiveConfigurator() {
    const config = {};

    this.setBufferSize = function (bufferSize) {
        config.bufferSize = bufferSize;
    };

    this.getBufferSize = function () {
        return config.bufferSize;
    };

    this.setStorageProvider = function (storageProviderName, ...args) {
        if(!storageProviders[storageProviderName]){
            throw new Error(storageProviderName + " is not registered! Did you forgot to register it?");
        }
        config.storageProvider = storageProviders[storageProviderName](...args);
    };

    this.getStorageProvider = function () {
        return config.storageProvider;
    };

    this.setDiskAdapter = function (diskAdapterName, ...args) {
        config.diskAdapter = diskAdapters[diskAdapterName](...args);
    };

    this.getDiskAdapter = function () {
        return config.diskAdapter;
    };
<<<<<<< HEAD
=======

    this.setVerbose = function(){
        isVerbose = true;
    };

    this.getVerbose = function(){
        return isVerbose;
    };

    this.setZipFlag = function(){
        isZip = true;
    };

    this.getZipFlag = function(){
        return isZip;
    };

    this.setCrypto = function(cryptoKey,cryptoAlg){
        key = cryptoKey;
        crptAlg = cryptoAlg;
    };

    this.getKey = function(){
        return key;
    };

    this.getUsedAlgorithm = function(){
        return crptAlg;
    };
>>>>>>> 383c50a0
}

ArchiveConfigurator.prototype.registerStorageProvider = function (storageProviderName, factory) {
    storageProviders[storageProviderName] = factory;
};

ArchiveConfigurator.prototype.registerDiskAdapter = function (diskAdapterName, factory) {
    diskAdapters[diskAdapterName] = factory;
};

module.exports = ArchiveConfigurator;<|MERGE_RESOLUTION|>--- conflicted
+++ resolved
@@ -30,38 +30,6 @@
     this.getDiskAdapter = function () {
         return config.diskAdapter;
     };
-<<<<<<< HEAD
-=======
-
-    this.setVerbose = function(){
-        isVerbose = true;
-    };
-
-    this.getVerbose = function(){
-        return isVerbose;
-    };
-
-    this.setZipFlag = function(){
-        isZip = true;
-    };
-
-    this.getZipFlag = function(){
-        return isZip;
-    };
-
-    this.setCrypto = function(cryptoKey,cryptoAlg){
-        key = cryptoKey;
-        crptAlg = cryptoAlg;
-    };
-
-    this.getKey = function(){
-        return key;
-    };
-
-    this.getUsedAlgorithm = function(){
-        return crptAlg;
-    };
->>>>>>> 383c50a0
 }
 
 ArchiveConfigurator.prototype.registerStorageProvider = function (storageProviderName, factory) {
