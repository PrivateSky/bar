--- conflicted
+++ resolved
@@ -857,14 +857,9 @@
                     }
 
                     //signedHashLink should not contain any hint because is not trusted
-<<<<<<< HEAD
-                    const signedHashLink = keyssi.createSignedHashLinkSSI(keySSI.getBricksDomain(), hashLink.getIdentifier(), timestamp, signature, keySSI.getVn());
-                    brickStorageService.addVersion(keySSI, signedHashLink, state.getLastAnchoredHashLink(), (err) => {
-=======
                     const signedHashLink = keyssi.createSignedHashLinkSSI(bricksDomain, hashLink.getHash(), timestamp, signature, keySSI.getVn());
 
                     const updateAnchorCallback = (err) => {
->>>>>>> 7334237d
                         if (err) {
                             // In case of any errors, the compacted BrickMapDiff objects
                             // are put back into the "pending anchoring" state in case
