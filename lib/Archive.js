--- conflicted
+++ resolved
@@ -17,13 +17,8 @@
             storageProvider.deleteBrick(mapDigest,(err)=>{
                 if(err)
                     return callback(err);
-<<<<<<< HEAD
-            })
-        storageProvider.putBarMap(barMap, (err,newMapDigest)=>{
-=======
             });
         storageProvider.putBarMap(barMap,(err,newMapDigest)=>{
->>>>>>> ed7013dc
             if(err)
                 return callback(err);
             mapDigest = newMapDigest;
@@ -93,11 +88,7 @@
                         diskAdapter.getNextFile(folderPath, __readFileCb);
                     });
                 }else {
-<<<<<<< HEAD
                     storageProvider.putBarMap(barMap, callback);
-=======
-                    storageProvider.putBarMap(barMap,callback);
->>>>>>> ed7013dc
                 }
             }
         }
@@ -296,11 +287,7 @@
 
         //     callback(undefined, mapBrick.getHash());
         // });
-<<<<<<< HEAD
         storageProvider.putBarMap(barMap, callback);
-=======
-        storageProvider.putBarMap(barMap,callback);
->>>>>>> ed7013dc
     };
 
     this.list = function (callback) {
