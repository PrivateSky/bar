const Brick = require('./Brick');
const BarMap = require('./BarMap');
const pathModule = "path";
const path = require(pathModule);
const isStream = require("../utils/isStream");
const stream = require('stream');
const swarmutils = require("swarmutils");
const TaskCounter = swarmutils.TaskCounter;
const pskPth = swarmutils.path;
const crypto = require('pskcrypto');
const adler32 = require('adler32');
const BrickStorageService = require('./BrickStorageService').Service;

/**
 * @param {ArchiveConfigurator} archiveConfigurator
 */
function Archive(archiveConfigurator) {
    let cachedSEED;
    let barMap;
    let cachedMapDigest;
    let validator;
    let brickStorageService;

    if (archiveConfigurator.storageProvider) {
        brickStorageService = buildBrickStorageServiceInstance(archiveConfigurator.getStorageProvider());
    } else {
        brickStorageService = buildBrickStorageServiceInstance(archiveConfigurator.getBootstrapingService());
    }

    ////////////////////////////////////////////////////////////
    // Private methods
    ////////////////////////////////////////////////////////////

    /**
     * Create and configura the BrickStorageService
     *
     * @param {object} storageProvider
     * @return {BrickStorageService}
     */
    function buildBrickStorageServiceInstance(storageProvider) {
        const instance = new BrickStorageService({
            cache: archiveConfigurator.getCache(),
            bufferSize: archiveConfigurator.getBufferSize(),
            storageProvider: storageProvider,

            brickFactoryCallback: () => {
                return new Brick(archiveConfigurator);
            },

            brickDataExtractorCallback: (brickMeta, brick) => {
                brick.setConfig(archiveConfigurator);
                const transformParameters = barMap.getTransformParameters(brickMeta);
                brick.setTransformParameters(transformParameters);

                return brick.getRawData();
            },

            fsAdapter: archiveConfigurator.getFsAdapter()
        });

        return instance;
    }

    /**
     * @param {string} fileBarPath
     * @return {string}
     */
    function computeFileHash(fileBarPath) {
        const hashList = barMap.getBricksMeta(fileBarPath).map(brickMeta => brickMeta.hash);
        const PskHash = crypto.PskHash;
        const pskHash = new PskHash();
        hashList.forEach(hash => {
            pskHash.update(hash);
        });

        return pskHash.digest();
    }

    /**
     * @param {string} hash
     * @param {callback} callback
     */
    function getBarMap(hash, callback) {
        if (typeof hash === 'function') {
            callback = hash;
            hash = undefined;
        }

        if (!hash) {
            return callback(undefined, new BarMap());
        }

        brickStorageService.getAliasVersions(hash, (err, hashesList) => {
            if (err) {
                return callback(err);
            }

            let barMapId;
            if (hashesList.length === 0) {
                barMapId = hash;
            } else {
                barMapId = hashesList[hashesList.length - 1];
            }

            brickStorageService.getBrick(barMapId, (err, barMapBrick) => {
                if (err) {
                    return callback(err);
                }

                if (barMapId !== barMapBrick.getHash()) {
                    return callback(Error("Invalid data received"));
                }
                const barMap = new BarMap(barMapBrick);
                callback(undefined, barMap);
            });

        });
    }

    /**
     * @param {string} alias
     * @param {Brick} brick
     * @param {callback} callback
     */
    function updateAlias(alias, brick, callback) {
        brickStorageService.updateAlias(alias, brick.getHash(), (err) => {
            if (err) {
                return callback(err);
            }

            brickStorageService.putBrick(brick, callback);
        })
    }

    /**
     * @param {BarMap} barMap
     * @param {callback} callback
     */
    function putBarMap(barMap, callback) {
        const barMapBrick = barMap.toBrick();
        barMapBrick.setTransformParameters(barMap.getTransformParameters());

        let brickId = barMapBrick.getKey();
        if (!brickId) {
            brickId = barMapBrick.getHash();
            barMapBrick.setKey(brickId);
        }

        brickStorageService.getAliasVersions(brickId, (err, hashesList) => {
            if (err) {
                return callback(err);
            }

            if (!hashesList.length) {
                return updateAlias(brickId, barMapBrick, callback);
            }

            const barMapHash = hashesList[hashesList.length - 1];
            if (barMapHash !== barMapBrick.getHash()) {
                return updateAlias(brickId, barMapBrick, callback);
            }

            callback();
        })
    }

    ////////////////////////////////////////////////////////////
    // Public methods
    ////////////////////////////////////////////////////////////

    /**
     * @param {callback} callback
     */
    this.load = (callback) => {
<<<<<<< HEAD
        const barMapHash = archiveConfigurator.getMapDigest();
        getBarMap(barMapHash, (err, map) => {
=======
        const barMapHash = archiveConfigurator.getBarMapId();
        brickStorageService.getBarMap(barMapHash, (err, map) => {
>>>>>>> a886da8b
            if (err) {
                return callback(err);
            }

            barMap = map;
            if (archiveConfigurator.getMapEncryptionKey()) {
                barMap.setEncryptionKey(archiveConfigurator.getMapEncryptionKey());
            }

            if (!barMap.getConfig()) {
                barMap.setConfig(archiveConfigurator);
            }

            barMap.load();
            callback();
        });
    };

    /**
     * @return {string}
     */
    this.getMapDigest = () => {
        if (cachedMapDigest) {
            return cachedMapDigest;
        }

        cachedMapDigest = archiveConfigurator.getBarMapId();
        return cachedMapDigest;
    };

    /**
     * @param {string} seed
     */
    this.setSeed = (seed) => {
        cachedSEED = seed;
        archiveConfigurator.setSeed(Buffer.from(seed));
    };

    /**
     * @return {string}
     */
    this.getSeed = () => {
        if (cachedSEED) {
            return cachedSEED;
        }

        cachedSEED = archiveConfigurator.getSeed().toString();
        return cachedSEED;
    };

    /**
     * @param {string} barPath
     * @param {callback} callback
     * @return {string}
     */
    this.getFileHash = (barPath, callback) => {
        barPath = pskPth.normalize(barPath);
        const hash = computeFileHash(barPath).toString("hex");
        callback(undefined, hash);
        return hash;
    };

    /**
     * @param {string} barPath
     * @param {callback} callback
     * @return {string}
     */
    this.getFolderHash = (barPath, callback) => {
        barPath = pskPth.normalize(barPath);
        const fileList = barMap.getFileList(barPath);
        if (fileList.length === 1) {
            const hash = computeFileHash(pskPth.join(barPath, fileList[0]).toString("hex"));
            callback(undefined, hash);
            return hash;
        }
        fileList.sort();

        let xor = computeFileHash(pskPth.join(barPath, fileList[0]));
        for (let i = 0; i < fileList.length - 1; i++) {
            xor = crypto.xorBuffers(xor, computeFileHash(pskPth.join(barPath, fileList[i + 1])));
        }

        const hash = crypto.pskHash(xor, "hex");
        callback(undefined, hash);
        return hash;
    };

    /**
     * @param {string} barPath
     * @param {string|Buffer|stream.ReadableStream} data
     * @param {object} options
     * @param {callback} callback
     */
    this.writeFile = (barPath, data, options, callback) => {
        if (typeof options === "function") {
            callback = options;
            options = {};
            options.encrypt = true;
        }
        barPath = pskPth.normalize(barPath);

        archiveConfigurator.setIsEncrypted(options.encrypt);

        brickStorageService.ingestData(data, (err, result) => {
            if (err) {
                return callback(err);
            }

            barMap.addFileEntry(barPath, result);
            this.saveBarMap(callback);
        });
    };

    /**
     * @param {string} barPath
     * @param {callback} callback
     */
    this.readFile = (barPath, callback) => {
        barPath = pskPth.normalize(barPath);

        let bricksMeta;

        try {
            bricksMeta = barMap.getBricksMeta(barPath);
        } catch (err) {
            return callback(err);
        }

        brickStorageService.createBufferFromBricks(bricksMeta, (err, buffer) => {
            if (err) {
                return callback(err);
            }

            callback(undefined, buffer);
        });
    };

    /**
     * @param {string} barPath
     * @param {callback} callback
     */
    this.createReadStream = (barPath, callback) => {
        barPath = pskPth.normalize(barPath);

        let bricksMeta;
        try {
            bricksMeta = barMap.getBricksMeta(barPath);
        } catch (err) {
            return callback(err);
        }

        brickStorageService.createStreamFromBricks(bricksMeta, (err, stream) => {
            if (err) {
                return callback(err);
            }

            callback(undefined, stream);
        });
    };

    /**
     * @param {string} fsFilePath
     * @param {string} barPath
     * @param {object} options
     * @param {callback} callback
     */
    this.addFile = (fsFilePath, barPath, options, callback) => {
        if (typeof options === "function") {
            callback = options;
            options = {};
            options.encrypt = true;
        }

        barPath = pskPth.normalize(barPath);
        archiveConfigurator.setIsEncrypted(options.encrypt);

        brickStorageService.ingestFile(fsFilePath, (err, result) => {
            if (err) {
                return callback(err);
            }

            barMap.addFileEntry(barPath, result);
            this.saveBarMap(callback);
        })
    };

    /**
     * @param {string} files
     * @param {string} barPath
     * @param {object} options
     * @param {callback} callback
     */
    this.addFiles = (files, barPath, options, callback) => {
        if (typeof options === "function") {
            callback = options;
            options = {};
            options.encrypt = true;
        }

        barPath = pskPth.normalize(barPath);
        archiveConfigurator.setIsEncrypted(options.encrypt);

        const filesArray = files.slice();

        brickStorageService.ingestFiles(filesArray, (err, result) => {
            if (err) {
                return callback(err);
            }

            for (const filePath in result) {
                const bricks = result[filePath];
                barMap.addFileEntry(pskPth.join(barPath, filePath), bricks);
            }

            this.saveBarMap(callback);
        });
    };

    /**
     * @param {string} fsFilePath
     * @param {string} barPath
     * @param {callback} callback
     */
    this.extractFile = (fsFilePath, barPath, callback) => {
        if (typeof barPath === "function") {
            callback = barPath;
            barPath = pskPth.normalize(fsFilePath);
        }

        let bricksMeta;

        try {
            bricksMeta = barMap.getBricksMeta(barPath);
        } catch (err) {
            return callback(err);
        }


        brickStorageService.createFileFromBricks(fsFilePath, bricksMeta, callback);
    };

    /**
     * @param {string} barPath
     * @param {string|Buffer|stream.ReadableStream} data
     * @param {callback} callback
     */
    this.appendToFile = (barPath, data, callback) => {
        barPath = pskPth.normalize(barPath);

        brickStorageService.ingestData(data, (err, result) => {
            if (err) {
                return callback(err);
            }

            barMap.appendBricksToEntry(barPath, result);
            this.saveBarMap(callback);
        })
    };

    /**
     * @param {string} fsFolderPath
     * @param {string} barPath
     * @param {object} options
     * @param {callback} callback
     */
    this.addFolder = (fsFolderPath, barPath, options, callback) => {
        if (typeof options === "function") {
            callback = options;
            options = {};
            options.encrypt = true;
        }
        barPath = pskPth.normalize(barPath);
        archiveConfigurator.setIsEncrypted(options.encrypt);

        brickStorageService.ingestFolder(fsFolderPath, (err, result) => {
            if (err) {
                return callback(err);
            }


            for (const filePath in result) {
                const bricks = result[filePath];
                barMap.addFileEntry(pskPth.join(barPath, filePath), bricks);
            }

            this.saveBarMap(callback);
        });
    };

    /**
     * @param {string} fsFolderPath
     * @param {string} barPath
     * @param {callback} callback
     */
    this.extractFolder = (fsFolderPath, barPath, callback) => {
        if (typeof barPath === "function") {
            callback = barPath;
            barPath = pskPth.normalize(fsFolderPath);
        }

        const filePaths = barMap.getFileList(barPath);
        const taskCounter = new TaskCounter(() => {
            callback();
        });
        taskCounter.increment(filePaths.length);
        filePaths.forEach(filePath => {
            let actualPath;
            if (fsFolderPath) {
                if (fsFolderPath.includes(filePath)) {
                    actualPath = fsFolderPath;
                } else {
                    actualPath = path.join(fsFolderPath, filePath);
                }
            } else {
                actualPath = filePath;
            }

            this.extractFile(actualPath, filePath, (err) => {
                if (err) {
                    return callback(err);
                }

                taskCounter.decrement();
            });
        });
    };

    /**
     * @param {callback} callback
     */
    this.saveBarMap = (callback) => {
        putBarMap(barMap, callback);
    };


    /**
     * @param {string} barPath
     * @param {callback} callback
     */
    this.delete = (barPath, callback) => {
        barMap.delete(barPath);
        callback();
    };

    /**
     * @param {string} folderBarPath
     * @param {object} options
     * @param {callback} callback
     */
    this.listFiles = (folderBarPath, options, callback) => {
        if (typeof options === "function") {
            callback = options;
            options = {recursive:true};
        } else if (typeof folderBarPath === "function") {
            callback = folderBarPath;
            options = {recursive: true};
            folderBarPath = "/";
        }

        let fileList;
        try {
            fileList = barMap.getFileList(folderBarPath, options.recursive);
        } catch (e) {
            return callback(e);
        }

        callback(undefined, fileList);
    };

    /**
     * @param {string} folderBarPath
     * @param {boolean} recursive
     * @param {callback} callback
     */
    this.listFolders = (folderBarPath, recursive, callback) => {
        if (typeof recursive === "function") {
            callback = recursive;
            recursive = true;
        }

        callback(undefined, barMap.getFolderList(folderBarPath, recursive));
    };

    /**
     * @param {EDFSBrickStorage} targetStorage
     * @param {boolean} preserveKeys
     * @param {callback} callback
     */
    this.clone = (targetStorage, preserveKeys = true, callback) => {
        targetStorage.getBarMap((err, targetBarMap) => {
            if (err) {
                return callback(err);
            }


            const fileList = barMap.getFileList("/");
            const bricksList = {};
            for (const filepath of fileList) {
                bricksList[filepath] = barMap.getBricksMeta(filepath);
            }

            brickStorageService.copyBricks(bricksList, {
                dstStorage: targetStorage,
                beforeCopyCallback: (brickId, brick) => {
                    const transformParameters = barMap.getTransformParameters(brickId);
                    if (transformParameters) {
                        brick.setTransformParameters(transformParameters);
                    }

                    brick.setConfig(archiveConfigurator);
                    if (!preserveKeys) {
                        brick.createNewTransform();
                    }

                    return brick;
                }
            }, (err, result) => {
                if (err) {
                    return callback(err);
                }

                for (const filepath in result) {
                    const bricks = result[filepath];
                    targetBarMap.addFileEntry(filepath, bricks);
                }

                cachedSEED = archiveConfigurator.getSeed();
                archiveConfigurator.generateSeed();
                targetBarMap.setEncryptionKey(archiveConfigurator.getMapEncryptionKey());
                targetBarMap.setConfig(archiveConfigurator);

                targetStorage.putBarMap(targetBarMap, err => callback(err, archiveConfigurator.getSeed()));
            });
        });
    };

    /**
     * @param {object} _validator
     * @param {callback} _validator.writeRule Writes validator
     * @param {callback} _validator.readRule Reads validator
     */
    this.setValidator = (_validator) => {
        validator = _validator;
    };
}

module.exports = Archive;<|MERGE_RESOLUTION|>--- conflicted
+++ resolved
@@ -1,5 +1,4 @@
 const Brick = require('./Brick');
-const BarMap = require('./BarMap');
 const pathModule = "path";
 const path = require(pathModule);
 const isStream = require("../utils/isStream");
@@ -172,13 +171,8 @@
      * @param {callback} callback
      */
     this.load = (callback) => {
-<<<<<<< HEAD
-        const barMapHash = archiveConfigurator.getMapDigest();
+        const barMapHash = archiveConfigurator.getBarMapId();
         getBarMap(barMapHash, (err, map) => {
-=======
-        const barMapHash = archiveConfigurator.getBarMapId();
-        brickStorageService.getBarMap(barMapHash, (err, map) => {
->>>>>>> a886da8b
             if (err) {
                 return callback(err);
             }
